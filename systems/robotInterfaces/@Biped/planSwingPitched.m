function [frame_knots, zmp_knots] = planSwingPitched(biped, stance, swing1, swing2, initial_hold_time, target_frame_id)
% Compute a collision-free swing trajectory for a single foot.
if nargin < 5
  initial_hold_time = 0;
end

assert(swing1.frame_id == swing2.frame_id, 'planSwing expects to plan a swing trajectory between two positions of the /same/ foot body')
sizecheck(stance.pos, [7, 1]);
sizecheck(swing1.pos, [7, 1]);
sizecheck(swing2.pos, [7, 1]);

params = struct(swing2.walking_params);
params = applyDefaults(params, biped.default_walking_params);

DEBUG = false;
DEFAULT_FOOT_PITCH = pi/8; % The amount by which the swing foot pitches forward during walking

APEX_FRACTIONS = [0.15, 0.85]; % We plan only two poses of the foot during the aerial phase of the swing.
                               % Those poses are planned for locations where the toe has traveled a given
                               % fraction of the distance from its initial location to its final location.

FOOT_YAW_RATE = 0.375; % rad/s
<<<<<<< HEAD
MIN_STEP_TIME = 0.75; %s
=======
MIN_STEP_TIME = 0.5; %s
>>>>>>> aede0304

MIN_DIST_FOR_PITCHED_SWING = 0.4;

if stance.frame_id == biped.foot_frame_id.right
  stance_foot_name = 'right';
else
  stance_foot_name = 'left';
end
if swing1.frame_id == biped.foot_frame_id.right
  swing_foot_name = 'right';
else
  swing_foot_name = 'left';
end

xy_dist = norm(swing2.pos(1:2) - swing1.pos(1:2));

% terrain_slice = double(swing2.terrain_pts);
% terrain_slice = [[0;swing1.pos(3)], terrain_slice, [xy_dist; swing2.pos(3)]];
% terrain_pts_in_local = [terrain_slice(1,:); zeros(1, size(terrain_slice, 2)); 
%                         terrain_slice(2,:) - swing1.pos(3)]

% Transform to world coordinates
T_local_to_world = [[rotmat(atan2(swing2.pos(2) - swing1.pos(2), swing2.pos(1) - swing1.pos(1))), [0;0];
                     0, 0, 1], [swing1.pos(1:2); 0]; 
                    0, 0, 0, 1];

% Determine how much of a forward step this is
R = quat2rotmat(stance.pos(4:7));
swing_distance_in_local = (swing2.pos(1:3) - swing1.pos(1:3))' * (R * [1;0;0]);

if swing_distance_in_local > MIN_DIST_FOR_PITCHED_SWING
  toe_off_angle = DEFAULT_FOOT_PITCH;
else
  toe_off_angle = 0;
end

swing_body_index = biped.foot_body_id.(swing_foot_name);
stance_body_index = biped.foot_body_id.(stance_foot_name);
% swing_toe_points_in_foot = biped.getBody(swing_body_index).getTerrainContactPoints('toe');
T_sole_to_foot = biped.getFrame(swing1.frame_id).T;
if target_frame_id.(swing_foot_name) < 0
  T_frame_to_foot = biped.getFrame(target_frame_id.(swing_foot_name)).T;
else
  T_frame_to_foot = eye(4);
end
T_toe_to_foot = biped.getFrame(biped.toe_frame_id.(swing_foot_name)).T;

T_swing1_sole_to_world = ...
  [quat2rotmat(swing1.pos(4:7)),swing1.pos(1:3); zeros(1, 3), 1];
T_swing1_frame_to_world = T_swing1_sole_to_world/T_sole_to_foot * T_frame_to_foot;

T_swing2_sole_to_world = ...
  [quat2rotmat(swing2.pos(4:7)),swing2.pos(1:3); zeros(1, 3), 1];
T_swing2_frame_to_world = T_swing2_sole_to_world/T_sole_to_foot * T_frame_to_foot;

toe1 = tform2poseQuat(T_swing1_frame_to_world/T_frame_to_foot * T_toe_to_foot);
toe2 = tform2poseQuat(T_swing2_frame_to_world/T_frame_to_foot * T_toe_to_foot);

quat_toe_off = rotmat2quat(T_swing1_frame_to_world(1:3,1:3) * rpy2rotmat([0;toe_off_angle;0]));
quat_swing2 = rotmat2quat(T_swing2_frame_to_world(1:3,1:3));

if DEBUG
  v = biped.constructVisualizer();
  v.draw(0, q_latest);
end

T_stance_sole_to_foot = biped.getFrame(stance.frame_id).T;
if target_frame_id.(stance_foot_name) < 0
  T_stance_frame_to_foot = biped.getFrame(target_frame_id.(stance_foot_name)).T;
else
  T_stance_frame_to_foot = eye(4);
end
T_stance_sole_to_world = poseQuat2tform(stance.pos);
T_stance_frame_to_world = T_stance_sole_to_world / T_stance_sole_to_foot * T_stance_frame_to_foot;

instep_shift = [0.0;stance.walking_params.drake_instep_shift;0];
zmp1 = shift_step_inward(biped, stance, instep_shift);

hold_time = params.drake_min_hold_time;

support_options.use_support_surface = 1;
v = quat2rotmat(stance.pos(4:7)) * [0;0;1];
b = -v' * stance.pos(1:3);
support_options.support_surface = {[v;b]};
support_options.contact_groups =  {stance.walking_params.support_contact_groups};
zmp_knots = struct('t', initial_hold_time + (hold_time / 2),...
 'zmp', zmp1, ...
 'supp', RigidBodySupportState(biped, stance_body_index, support_options));

swing1_frame_pose = tform2poseQuat(T_swing1_frame_to_world);
swing2_frame_pose = tform2poseQuat(T_swing2_frame_to_world);
stance_frame_pose = tform2poseQuat(T_stance_frame_to_world);
frame_knots = struct('t', zmp_knots(end).t, ...
                           swing_foot_name, [swing1_frame_pose(1:3); quat2expmap(swing1_frame_pose(4:7)); zeros(6,1)], ...
                           stance_foot_name, [stance_frame_pose(1:3); quat2expmap(stance_frame_pose(4:7)); zeros(6,1)], ...
                           'toe_off_allowed', struct(swing_foot_name, false, stance_foot_name, false));

function add_frame_knot(swing_pose, speed)
  if nargin < 2
    speed = params.step_speed/2;
  end
  frame_knots(end+1).(swing_foot_name) = [swing_pose(1:3); quat2expmap(swing_pose(4:7)); zeros(6,1)];
  frame_knots(end).(swing_foot_name)(4:6) = unwrapExpmap(frame_knots(end-1).(swing_foot_name)(4:6), frame_knots(end).(swing_foot_name)(4:6));
  frame_knots(end).(stance_foot_name) = [stance_frame_pose(1:3); quat2expmap(stance_frame_pose(4:7)); zeros(6,1)];
  cartesian_distance = norm(frame_knots(end).(swing_foot_name)(1:3) - frame_knots(end-1).(swing_foot_name)(1:3));
  yaw_distance = abs((frame_knots(end).(swing_foot_name)(4:6) - frame_knots(end-1).(swing_foot_name)(4:6))' * [0;0;1]);
  dt = max([cartesian_distance / speed,...
            yaw_distance / FOOT_YAW_RATE]);
  frame_knots(end).t = frame_knots(end-1).t + dt;
  frame_knots(end).toe_off_allowed = struct(swing_foot_name, false, stance_foot_name, false);
end

% terrain_pts_in_world = T_toe_local_to_world \ terrain_pts_in_toe_local;
% max_terrain_ht_in_world = max(terrain_pts_in_world(3,:))
if ~isempty(swing2.terrain_pts)
  max_terrain_ht_in_world = double(max(swing2.terrain_pts(2,:)));
else
  max_terrain_ht_in_world = -inf;
end
% Apex knot 1
toe_apex1_in_world = (1-APEX_FRACTIONS(1))*toe1(1:3) + APEX_FRACTIONS(1)*toe2(1:3);

if max_terrain_ht_in_world > toe_apex1_in_world(3) + params.step_height
  toe_apex1_in_world = [toe1(1:2); max_terrain_ht_in_world + params.step_height];
else
  toe_apex1_in_world(3) = max([toe_apex1_in_world(3) + params.step_height,...
                               max_terrain_ht_in_world + params.step_height]);
end
T_apex1_toe_to_world = poseQuat2tform([toe_apex1_in_world(1:3); quat_toe_off]);
T_apex1_frame_to_world = T_apex1_toe_to_world / T_toe_to_foot * T_frame_to_foot;
add_frame_knot(tform2poseQuat(T_apex1_frame_to_world));

% Apex knot 2
toe_apex2_in_world = (1-APEX_FRACTIONS(2))*toe1(1:3) + APEX_FRACTIONS(2)*toe2(1:3);
if max_terrain_ht_in_world > toe_apex2_in_world(3) + params.step_height/2
  toe_apex2_in_world = [toe2(1:2); max_terrain_ht_in_world + params.step_height];
else
  toe_apex2_in_world(3) = max([toe_apex2_in_world(3) + params.step_height,...
                               max_terrain_ht_in_world + params.step_height]);
end
T_apex2_toe_to_world = poseQuat2tform([toe_apex2_in_world(1:3); quat_swing2]);
T_apex2_frame_to_world = T_apex2_toe_to_world / T_toe_to_foot * T_frame_to_foot;
add_frame_knot(tform2poseQuat(T_apex2_frame_to_world));

% Landing knot
add_frame_knot(swing2_frame_pose);
% add_foot_origin_knot(swing2_origin_pose, min(params.step_speed, MAX_LANDING_SPEED)/2);
if frame_knots(end).t - frame_knots(1).t < MIN_STEP_TIME
  frame_knots(end).t = frame_knots(1).t + MIN_STEP_TIME;
end


zmp_knots(end+1).t = frame_knots(end).t;
zmp_knots(end).zmp = zmp1;

support_options.use_support_surface = ones(2,1);
v_stance = quat2rotmat(stance.pos(4:7)) * [0;0;1];
b_stance = -v_stance' * stance.pos(1:3);
v_swing = quat2rotmat(swing2.pos(4:7)) * [0;0;1];
b_swing = -v_swing' * swing2.pos(1:3);
support_options.support_surface = {[v_stance;b_stance], [v_swing;b_swing]};

support_options.contact_groups = {stance.walking_params.support_contact_groups,swing2.walking_params.support_contact_groups};
zmp_knots(end).supp = RigidBodySupportState(biped, [stance_body_index, swing_body_index], support_options);

% Final knot
frame_knots(end+1) = frame_knots(end);
frame_knots(end).t = frame_knots(end-1).t + hold_time / 2;

% Find velocities for the apex knots by solving a small QP to get a smooth, minimum-acceleration cubic spline
foot = swing_foot_name;
states = [frame_knots(1:4).(foot)];
for j = 2:size(states, 2)
  w1 = states(4:6,j-1);
  w2 = states(4:6,j);
  [w2, dw2] = unwrapExpmap(w1, w2);
  states(4:6,j) = w2;
  states(10:12,j) = dw2 * states(10:12,j);
end

ts = [frame_knots(1).t, 0, 0, frame_knots(4).t];

qpSpline_options = struct('optimize_knot_times', true);
[coefs, ts] = qpSpline(ts,...
                 states(1:6,:),...
                 states(7:12, 1),...
                 states(7:12, 4), qpSpline_options);

for j = 2:3
  frame_knots(j).t = ts(j);
  frame_knots(j).(foot)(7:12) = coefs(:,j,end-1);
end

end

function pos = shift_step_inward(biped, step, instep_shift)
  if step.frame_id == biped.foot_frame_id.left
    instep_shift = [1;-1;1].*instep_shift;
  end
<<<<<<< HEAD
  pos_center = step.pos;
  R = quat2rotmat(pos_center(4:7));
=======
  if step.frame_id == biped.foot_frame_id.right
    foot = 'right';
  elseif step.frame_id == biped.foot_frame_id.left
    foot = 'left';
  else
    error('unknown frame ID: %d\n', step.frame_id);
  end
  T_sole_to_world = poseQuat2tform(step.pos);
  T_sole_to_foot = biped.getFrame(step.frame_id).T;

  T_foot_to_world = T_sole_to_world / T_sole_to_foot;

  supp_pts = biped.getTerrainContactPoints(biped.foot_body_id.(foot), {step.walking_params.support_contact_groups});
  supp_pts_in_world = T_foot_to_world * [supp_pts.pts; ones(1, size(supp_pts.pts, 2))];
  pose_center = [mean(supp_pts_in_world(1:3,:), 2); step.pos(4:7)];

  R = quat2rotmat(pose_center(4:7));
>>>>>>> aede0304
  shift = R*instep_shift;
  pos = pose_center(1:2) + shift(1:2);
end<|MERGE_RESOLUTION|>--- conflicted
+++ resolved
@@ -20,11 +20,7 @@
                                % fraction of the distance from its initial location to its final location.
 
 FOOT_YAW_RATE = 0.375; % rad/s
-<<<<<<< HEAD
 MIN_STEP_TIME = 0.75; %s
-=======
-MIN_STEP_TIME = 0.5; %s
->>>>>>> aede0304
 
 MIN_DIST_FOR_PITCHED_SWING = 0.4;
 
@@ -224,10 +220,6 @@
   if step.frame_id == biped.foot_frame_id.left
     instep_shift = [1;-1;1].*instep_shift;
   end
-<<<<<<< HEAD
-  pos_center = step.pos;
-  R = quat2rotmat(pos_center(4:7));
-=======
   if step.frame_id == biped.foot_frame_id.right
     foot = 'right';
   elseif step.frame_id == biped.foot_frame_id.left
@@ -245,7 +237,6 @@
   pose_center = [mean(supp_pts_in_world(1:3,:), 2); step.pos(4:7)];
 
   R = quat2rotmat(pose_center(4:7));
->>>>>>> aede0304
   shift = R*instep_shift;
   pos = pose_center(1:2) + shift(1:2);
 end