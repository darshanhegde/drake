classdef BotVisualizer < RigidBodyVisualizer
  % Wraps the visualizer functionality around the drake libbot visualizer
  % (externally compiled program).  
  % Note: unlike other visualizers, only one BotVisualizer window can be
  % open at a time (multiple BotVisualizer class instances will share the
  % same viewer)

  methods
%    constructor (with optional urdf arg and call to addRobotFromURDF) 
%        opens a new viewer app with unique ID (like the figure num)
%        specified at the command line
%        viewer_id should be a shared data handle, which sends a shutdown
%        command on delete
%    draw
%    playbackMovie
%    lcmglwrappers
    function obj = BotVisualizer(manip,use_contact_shapes)
      if nargin < 2, use_contact_shapes = false; end
      
      global g_disable_botvis;
      if g_disable_botvis % evaluates to false if empty
        error('Drake:BotVisualizer:Disabled','botvis is disabled with g_disable_botvis');
      end
      
      if ispc
        error('Drake:BotVisualizer:Windows','botvis doesn''t support windows yet');
      end
      
      if ~exist(fullfile(pods_get_bin_path,'drake_viewer'),'file')
        error('Drake:BotVisualizer:MissingViewer','can''t find drake_viewer executable.  you might need to run make (from the shell).  note: BotVisualizer is not supported on windows yet');
      end
      typecheck(manip,'RigidBodyManipulator');
      
      if ~isempty(manip.terrain) && ~isa(manip.terrain,'RigidBodyFlatTerrain')
        error('Drake:BotVisualizer:UnsupportedModel','This model has (non-zero) terrain.  Not supported (yet)');
      end
%      if numel(manip.urdf)~=1
%        error('Drake:BotVisualizer:UnsupportedModel','I don''t actually support robots with multiple urdfs yet, but it will be easy enough');
%      end

      obj = obj@RigidBodyVisualizer(manip);

      lc = lcm.lcm.LCM.getSingleton();
      obj.status_agg = lcm.lcm.MessageAggregator();
      lc.subscribe('DRAKE_VIEWER_STATUS',obj.status_agg);

      % check if there is an instance of drake_viewer already running
      [~,ck] = system('ps ax 2> /dev/null | grep -i drake_viewer | grep -c -v grep');
      if (str2num(ck)<1) 
        % if not, then launch one...
        disp('launching drake_viewer...');
        retval = systemWCMakeEnv([fullfile(pods_get_bin_path,'drake_viewer'),' &> drake_viewer.out &']);
        
        % listen for ready message
        if isempty(obj.status_agg.getNextMessage(5000)) % wait for viewer to come up
          error('Drake:BotVisualizer:AutostartFailed','Failed to automatically start up a viewer');
        end
      end

      vr = drake.lcmt_viewer_load_robot();
      vr.num_links = getNumBodies(manip);
      vr.link = javaArray('drake.lcmt_viewer_link_data',vr.num_links);
      for i=1:vr.num_links
        b = getBody(manip,i);
        link = drake.lcmt_viewer_link_data();
        link.name = b.linkname;
        link.robot_num = b.robotnum;
        if use_contact_shapes
          link.num_geom = length(b.contact_shapes);
        else
          link.num_geom = length(b.visual_shapes);
        end
        if (link.num_geom>0)
          link.geom = javaArray('drake.lcmt_viewer_geometry_data',link.num_geom);
        end
        for j=1:link.num_geom
          if use_contact_shapes
            link.geom(j) = serializeToLCM(b.contact_shapes{j});
          else
            link.geom(j) = serializeToLCM(b.visual_shapes{j});
          end
        end
        vr.link(i) = link;
      end
      
      lc.publish('DRAKE_VIEWER_LOAD_ROBOT',vr);
      
      if (false) % the message aggregator is missing valid acks
        % listen for acknowledgement
        ack = obj.status_agg.getNextMessage(5000);
        obj.status_agg.numMessagesAvailable()
        if isempty(ack)
          error('Drake:BotVisualizer:LoadRobotFailed','Did not receive ack from viewer');
        else
          msg = drake.lcmt_viewer_command(ack.data);
          %        if ~strcmp(vr.command_data,msg.command_data)
          %          error('Drake:BotVisualizer:LoadURDFFailed','ack from viewer contained different data');
          %        end
        end
      end
<<<<<<< HEAD
=======

>>>>>>> dcf97b22
      obj.draw_msg = drake.lcmt_viewer_draw();
      nb = getNumBodies(manip);
      obj.draw_msg.num_links = nb;
      obj.draw_msg.link_name = {manip.body.linkname};
      obj.draw_msg.robot_num = [manip.body.robotnum];
      obj.draw_msg.position = single(zeros(nb,3));
      obj.draw_msg.quaternion = single(zeros(nb,4));
      
      draw(obj,0,zeros(getNumStates(manip),1));
    end
    
    function drawWrapper(obj,t,y)
      draw(obj,t,y);
    end
    
    function draw(obj,t,y)
      obj.draw_msg.timestamp = int64(t*1000000);
      
      kinsol = doKinematics(obj.model,y(1:getNumPositions(obj.model)));
      for i=1:getNumBodies(obj.model)
        pt = forwardKin(obj.model,kinsol,i,zeros(3,1),2);
        obj.draw_msg.position(i,:) = pt(1:3);
        obj.draw_msg.quaternion(i,:) = pt(4:7);
      end
      
      lc = lcm.lcm.LCM.getSingleton();
      lc.publish('DRAKE_VIEWER_DRAW',obj.draw_msg);
    end
    
    function obj = loadRenderer(obj,renderer_dynobj_path)
      % dynamically load a libbot renderer
      vc = drake.lcmt_viewer_command();
      vc.command_type = vc.LOAD_RENDERER;
      vc.command_data = renderer_dynobj_path;
      lc = lcm.lcm.LCM.getSingleton();
      lc.publish('DRAKE_VIEWER_COMMAND',vc);
    end
    
    function playbackMovie(obj,xtraj,filename)
      ffmpeg = getCMakeParam('ffmpeg');
      if isempty(ffmpeg)
        error('need ffmpeg.  rerun make configure from the prompt to help find it');
      end
      
      if (nargin<2)
        [filename,pathname] = uiputfile('*','Save playback to movie');
        if isequal(filename,0) || isequal(pathname,0)
          return;
        end
        filename = fullfile(pathname,filename);
      end
      
      [path,name,ext] = fileparts(filename);
      if isempty(ext), ext = '.mp4'; end  % set a default
      
      vc = drake.lcmt_viewer_command();
      vc.command_type = vc.START_RECORDING;
      vc.command_data = '';
      lc = lcm.lcm.LCM.getSingleton();
      lc.publish('DRAKE_VIEWER_COMMAND',vc);

      playback(obj,xtraj);
      
      vc.command_type = vc.STOP_RECORDING;
      lc.publish('DRAKE_VIEWER_COMMAND',vc);
      
      ppmsgz_filename='';
      while isempty(ppmsgz_filename)
        msg = obj.status_agg.getNextMessage(5000);
        if isempty(msg) % wait for ack
          error('Drake:BotVisualizer:RecordingFailed','Never received recording OK ack from viewer');
        end
        ppmsgz_filename=char(drake.lcmt_viewer_command(msg.data).command_data);
        % todo: make this more robust (so I don't get a different status
        % message)
      end
      
      system(['gzip -d ',ppmsgz_filename]);
      [p,n,e] = fileparts(ppmsgz_filename);  % remove .gz from filename
      ppms_filename = fullfile(p,n);

      vcodec = '';
      switch(ext)
        case '.mp4'
          vcodec = '-vcodec mpeg4'
        otherwise
          warning('haven''t handled this file extension yet.  you might need to add a -vcodec arg here to help ffmpeg decide');
      end
      system([ffmpeg,' -r 30 -y -vcodec ppm -f image2pipe -i ', ppms_filename,' ',vcodec,' ', filename]);
      delete(ppms_filename);
    end
    
  end
  
  properties 
    viewer_id;
    draw_msg;
    status_agg;
  end
end<|MERGE_RESOLUTION|>--- conflicted
+++ resolved
@@ -98,10 +98,7 @@
           %        end
         end
       end
-<<<<<<< HEAD
-=======
-
->>>>>>> dcf97b22
+      
       obj.draw_msg = drake.lcmt_viewer_draw();
       nb = getNumBodies(manip);
       obj.draw_msg.num_links = nb;
