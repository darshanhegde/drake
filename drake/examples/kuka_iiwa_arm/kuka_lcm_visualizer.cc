--- conflicted
+++ resolved
@@ -47,38 +47,8 @@
 int DoMain(int argc, const char* argv[]) {
   std::shared_ptr<lcm::LCM> lcm = std::make_shared<lcm::LCM>();
 
-<<<<<<< HEAD
-  auto tree = std::make_shared<RigidBodyTree>(
-      Drake::getDrakePath() + "/examples/kuka_iiwa_arm/urdf/iiwa14.urdf",
-      DrakeJoint::FIXED);
-
-  // TODO(sam.creasey) This code is duplicated with
-  // run_kuka_iiwa_arm_dynamics.cc, and quite possibly other places
-  // too.  We should stop doing that.
-
-  // Adds the ground.
-  {
-    double box_width = 3;
-    double box_depth = 0.2;
-    DrakeShapes::Box geom(Eigen::Vector3d(box_width, box_width, box_depth));
-    Eigen::Isometry3d T_element_to_link = Eigen::Isometry3d::Identity();
-    T_element_to_link.translation() << 0, 0,
-        -box_depth / 2.0;  // top of the box is at z = 0
-    RigidBody& world = tree->world();
-    Eigen::Vector4d color;
-    color << 0.9297, 0.7930, 0.6758,
-        1;  // was hex2dec({'ee','cb','ad'})'/256 in matlab
-    world.AddVisualElement(
-        DrakeShapes::VisualElement(geom, T_element_to_link, color));
-    tree->addCollisionElement(
-        RigidBody::CollisionElement(geom, T_element_to_link, &world), world,
-        "terrain");
-    tree->updateStaticCollisionElements();
-  }
-=======
   const std::shared_ptr<RigidBodyTree> tree =
       CreateKukaIiwaSystem()->getRigidBodyTree();
->>>>>>> 4e11d67d
 
   auto visualizer =
       std::make_shared<drake::BotVisualizer<IiwaStatus>>(lcm, tree);
