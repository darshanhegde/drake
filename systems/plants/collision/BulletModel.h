#ifndef __DrakeCollisionBulletModel_H__
#define __DrakeCollisionBulletModel_H__

#include <btBulletCollisionCommon.h>
#include <BulletCollision/NarrowPhaseCollision/btGjkEpaPenetrationDepthSolver.h>
#include <BulletCollision/NarrowPhaseCollision/btGjkPairDetector.h>
#include <BulletCollision/NarrowPhaseCollision/btPointCollector.h>

#include "Element.h"
#include "Model.h"
#include "BulletResultCollector.h"

namespace DrakeCollision
{
  class BulletModel;    // forward declaration
  
  typedef std::map< ElementId, std::unique_ptr<btCollisionObject> > ElementToBtObjMap;

  struct OverlapFilterCallback : public btOverlapFilterCallback
  {
    // return true when pairs need collision
    virtual bool  needBroadphaseCollision(btBroadphaseProxy* proxy0,
        btBroadphaseProxy* proxy1) const;

    BulletModel* parent_model;
  };

  struct BulletCollisionWorldWrapper
  {
    BulletCollisionWorldWrapper();

    btDefaultCollisionConfiguration bt_collision_configuration;
    btDbvtBroadphase bt_collision_broadphase;
    OverlapFilterCallback filter_callback;

    std::unique_ptr<btCollisionDispatcher> bt_collision_dispatcher;
    std::unique_ptr<btCollisionWorld> bt_collision_world;

    ElementToBtObjMap bt_collision_objects;
  };

  class BulletModel : public Model
  {
    public:
<<<<<<< HEAD
      BulletModel();
      virtual ~BulletModel();

      typedef std::vector<BulletElement> ElementVec;
      
=======
      BulletModel() {};
>>>>>>> a9477386
      //Required member functions for Model interface
      virtual void updateModel();

      virtual void resize(int num_bodies) {};

      virtual ElementId addElement(const Element& element);

      virtual bool updateElementWorldTransform(const ElementId, 
                                               const Eigen::Matrix4d& T_local_to_world);

      virtual bool closestPointsAllToAll(const std::vector<ElementId>& ids_to_check, 
                                         const bool use_margins,
                                         std::vector<PointPair>& closest_points);

      virtual bool collisionPointsAllToAll(const bool use_margins,
                                           std::vector<PointPair>& points);

      virtual bool closestPointsPairwise(const std::vector<ElementIdPair>& id_pairs, 
                                         const bool use_margins,
                                         std::vector<PointPair>& closest_points);

      virtual bool findClosestPointsBtwElements(const ElementId elemA,
                                                const ElementId elemB,
                                                const bool use_margins,
                                                std::unique_ptr<ResultCollector>& c);

      virtual bool collisionRaycast(const Eigen::Matrix3Xd &origins, 
              const Eigen::Matrix3Xd &ray_endpoints, bool use_margins, 
              Eigen::VectorXd &distances);
      // END Required member functions
      
    protected:

      BulletCollisionWorldWrapper& getBulletWorld(bool use_margins);

      BulletCollisionWorldWrapper bullet_world;
      BulletCollisionWorldWrapper bullet_world_no_margin;
      std::vector< std::unique_ptr<btCollisionShape> > bt_collision_shapes;

    protected:
      static std::unique_ptr<btCollisionShape> newBulletBoxShape(const DrakeShapes::Box& geometry, bool use_margins);
      static std::unique_ptr<btCollisionShape> newBulletSphereShape(const DrakeShapes::Sphere& geometry, bool use_margins);
      static std::unique_ptr<btCollisionShape> newBulletCylinderShape(const DrakeShapes::Cylinder& geometry, bool use_margins);
      static std::unique_ptr<btCollisionShape> newBulletCapsuleShape(const DrakeShapes::Capsule& geometry, bool use_margins);
      static std::unique_ptr<btCollisionShape> newBulletMeshShape(const DrakeShapes::Mesh& geometry, bool use_margins);
      static std::unique_ptr<btCollisionShape> newBulletMeshPointsShape(const DrakeShapes::MeshPoints& geometry, bool use_margins);

      static constexpr double small_margin = 1e-9;
      static constexpr double large_margin = 0.05;

      class unknownShapeException : public std::exception
      {
        public:
          unknownShapeException(DrakeShapes::Shape shape);
          virtual const char* what() const throw();
          virtual ~unknownShapeException() throw() {};
        protected:
          std::string shape_str;
      };
    private:
      BulletModel(const BulletModel&) {}
      BulletModel& operator=(const BulletModel&) { return *this; }
  };
}
#endif<|MERGE_RESOLUTION|>--- conflicted
+++ resolved
@@ -42,15 +42,7 @@
   class BulletModel : public Model
   {
     public:
-<<<<<<< HEAD
-      BulletModel();
-      virtual ~BulletModel();
-
-      typedef std::vector<BulletElement> ElementVec;
-      
-=======
       BulletModel() {};
->>>>>>> a9477386
       //Required member functions for Model interface
       virtual void updateModel();
 
