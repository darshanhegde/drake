#pragma once

#include <memory>
#include <string>

#include "drake/drakeSystemFramework_export.h"
#include "drake/systems/framework/basic_vector.h"
#include "drake/systems/framework/leaf_context.h"
#include "drake/systems/framework/leaf_system.h"
#include "drake/systems/framework/system_output.h"
#include "drake/systems/framework/vector_base.h"

namespace drake {
namespace systems {

/// The state of a one-dimensional spring-mass system, consisting of the
/// position and velocity of the mass, in meters and meters/s.
///
/// @tparam T The vector element type, which must be a valid Eigen scalar.
///
/// Instantiated templates for the following kinds of T's are provided:
/// - double
/// - AutoDiffXd
///
/// They are already available to link against in libdrakeSystemFramework.
/// No other values for T are currently supported.
/// @ingroup systems
template <typename T>
class DRAKESYSTEMFRAMEWORK_EXPORT SpringMassStateVector
    : public BasicVector<T> {
 public:
  /// @param initial_position The position of the mass in meters.
  /// @param initial_velocity The velocity of the mass in meters / second.
  SpringMassStateVector(const T& initial_position, const T& initial_velocity);
  /// Creates a state with position and velocity set to zero.
  SpringMassStateVector();
  ~SpringMassStateVector() override;

  /// Returns the position of the mass in meters, where zero is the point
  /// where the spring exerts no force.
  T get_position() const;

  /// Sets the position of the mass in meters.
  void set_position(const T& q);

  /// Returns the velocity of the mass in meters per second.
  T get_velocity() const;

  /// Sets the velocity of the mass in meters per second.
  void set_velocity(const T& v);

  /// Returns the integral of conservative power, in watts.
  T get_conservative_work() const;

  /// Initialize the conservative work integral to a given value.
  void set_conservative_work(const T& e);

 private:
  SpringMassStateVector<T>* DoClone() const override;
};

/// A model of a one-dimensional spring-mass system.
///
/// @verbatim
/// |-----\/\/ k /\/\----( m )  +x
/// @endverbatim
/// Units are MKS (meters-kilograms-seconds).
///
/// Instantiated templates for the following kinds of T's are provided:
/// - const T&
///
/// They are already available to link against in libdrakeSystemFramework.
/// No other values for T are currently supported.
///
/// @ingroup systems
template <typename T>
class DRAKESYSTEMFRAMEWORK_EXPORT SpringMassSystem : public LeafSystem<T> {
 public:
  /// Construct a spring-mass system with a fixed spring constant and given
  /// mass.
  /// @param[in] name The name of the system.
  /// @param[in] spring_constant_N_per_m The spring constant in N/m.
  /// @param[in] mass_Kg The actual value in Kg of the mass attached to the
  /// spring.
  /// @param[in] system_is_forced If `true`, the system has an input port for an
  /// external force. If `false`, the system has no inputs.
  SpringMassSystem(const T& spring_constant_N_per_m, const T& mass_kg,
                   bool system_is_forced = false);

  using MyContext = Context<T>;
  using MyContinuousState = ContinuousState<T>;
  using MyOutput = SystemOutput<T>;

  /// The input force to this system is not direct feedthrough.
  bool has_any_direct_feedthrough() const override { return false; }

  // Provide methods specific to this System.

  /// Returns the input port to the externally applied force.
  const SystemPortDescriptor<T>& get_force_port() const;

  /// Returns the port to output state.
  const SystemPortDescriptor<T>& get_output_port() const;

  /// Returns the spring constant k that was provided at construction, in N/m.
  const T& get_spring_constant() const { return spring_constant_N_per_m_; }

  /// Returns the mass m that was provided at construction, in kg.
  const T& get_mass() const { return mass_kg_; }

  /// Gets the current position of the mass in the given Context.
  T get_position(const MyContext& context) const {
    return get_state(context).get_position();
  }

  /// Gets the current velocity of the mass in the given Context.
  T get_velocity(const MyContext& context) const {
    return get_state(context).get_velocity();
  }

  /// @returns the external driving force to the system.
  T get_input_force(const MyContext& context) const {
    T external_force = 0;
    DRAKE_ASSERT(system_is_forced_ == (context.get_num_input_ports() == 1));
    if (system_is_forced_) {
      external_force = this->EvalVectorInput(context, 0)->GetAtIndex(0);
    }
    return external_force;
  }

  /// Gets the current value of the conservative power integral in the given
  /// Context.
  T get_conservative_work(const MyContext& context) const {
    return get_state(context).get_conservative_work();
  }

  /// Sets the position of the mass in the given Context.
  void set_position(MyContext* context, const T& position) const {
    get_mutable_state(context)->set_position(position);
  }

  /// Sets the velocity of the mass in the given Context.
  void set_velocity(MyContext* context, const T& velocity) const {
    get_mutable_state(context)->set_velocity(velocity);
  }

  /// Sets the initial value of the conservative power integral in the given
  /// Context.
  void set_conservative_work(MyContext* context, const T& energy) const {
    get_mutable_state(context)->set_conservative_work(energy);
  }

  /// Returns the force being applied by the spring to the mass in the given
  /// Context. This force f is given by `f = -k (x-x0)`; the spring applies the
  /// opposite force -f to the world attachment point at the other end. The
  /// force is in newtons N (kg-m/s^2).
  T EvalSpringForce(const MyContext& context) const;

  /// Returns the potential energy currently stored in the spring in the given
  /// Context. For this linear spring, `pe = k (x-x0)^2 / 2`, so that spring
  /// force `f = -k (x-x0)` is the negative gradient of pe. The rate of change
  /// of potential energy (that is, power that adding to potential energy) is
  /// @verbatim
  ///   power_pe = d/dt pe
  ///            = k (x-x0) v
  ///            = -f v.
  /// @endverbatim
  /// Energy is in joules J (N-m).
  T EvalPotentialEnergy(const MyContext& context) const override;

  /// Returns the current kinetic energy of the moving mass in the given
  /// Context. This is `ke = m v^2 / 2` for this system. The rate of change of
  /// kinetic energy (that is, power that adding to kinetic energy) is
  /// @verbatim
  ///   power_ke = d/dt ke
  ///            = m v a
  ///            = m v (f/m)
  ///            = f v
  ///            = -power_pe
  /// @endverbatim
  /// (assuming the only force is due to the spring). Energy is in joules.
  /// @see EvalSpringForce(), EvalPotentialEnergy()
  T EvalKineticEnergy(const MyContext& context) const override;

  /// Returns the rate at which mechanical energy is being converted from
  /// potential energy in the spring to kinetic energy of the mass by this
  /// spring-mass system in the given Context. For this
  /// system, we have conservative power @verbatim
  ///   power_c = f v
  ///           = power_ke
  ///           = -power_pe
  /// @endverbatim
  /// This quantity is positive when the spring is accelerating the mass and
  /// negative when the spring is decelerating the mass.
  T EvalConservativePower(const MyContext& context) const override;

  // TODO(sherm1) Currently this is a conservative system so there is no power
  // generated or consumed. Add some kind of dissipation and/or actuation to
  // make this more interesting. Russ suggests adding an Input which is a
  // horizontal control force on the mass.

  /// Returns power that doesn't involve the conservative spring element. (There
  /// is none in this system.)
  T EvalNonConservativePower(const MyContext& context) const override;

  // System<T> overrides.
  /// Allocates a single output port of type SpringMassStateVector<T>.
  std::unique_ptr<MyOutput> AllocateOutput(
      const MyContext& context) const override;
  void EvalOutput(const MyContext& context, MyOutput* output) const override;

  void EvalTimeDerivatives(const MyContext& context,
                           MyContinuousState* derivatives) const override;

 protected:
  // LeafSystem<T> override.
  std::unique_ptr<ContinuousState<T>>
  AllocateContinuousState() const override;

 private:
  // TODO(david-german-tri): Add a cast that is dynamic_cast in Debug mode,
  // and static_cast in Release mode.

  static const SpringMassStateVector<T>& get_state(
      const MyContinuousState& cstate) {
    return dynamic_cast<const SpringMassStateVector<T>&>(cstate.get_state());
  }

  static SpringMassStateVector<T>* get_mutable_state(
      MyContinuousState* cstate) {
    return dynamic_cast<SpringMassStateVector<T>*>(cstate->get_mutable_state());
  }

  static const SpringMassStateVector<T>& get_output(const MyOutput& output) {
    return dynamic_cast<const SpringMassStateVector<T>&>(
        *output.get_vector_data(0));
  }

  static SpringMassStateVector<T>* get_mutable_output(MyOutput* output) {
    return dynamic_cast<SpringMassStateVector<T>*>(
        output->GetMutableVectorData(0));
  }

<<<<<<< HEAD
  static const SpringMassStateVector<T>& get_state(const MyContext& context) {
    return get_state(*context.get_state().continuous_state);
  }

  static SpringMassStateVector<T>* get_mutable_state(MyContext* context) {
    return get_mutable_state(
        context->get_mutable_state()->continuous_state.get());
=======
  static const SpringMassStateVector& get_state(const MyContext& context) {
    return get_state(*context.get_continuous_state());
  }

  static SpringMassStateVector* get_mutable_state(MyContext* context) {
    return get_mutable_state(context->get_mutable_continuous_state());
>>>>>>> 97bf06f8
  }

  const T spring_constant_N_per_m_{};
  const T mass_kg_{};
  const bool system_is_forced_{false};
};

}  // namespace systems
}  // namespace drake<|MERGE_RESOLUTION|>--- conflicted
+++ resolved
@@ -241,22 +241,12 @@
         output->GetMutableVectorData(0));
   }
 
-<<<<<<< HEAD
   static const SpringMassStateVector<T>& get_state(const MyContext& context) {
-    return get_state(*context.get_state().continuous_state);
+    return get_state(*context.get_continuous_state());
   }
 
   static SpringMassStateVector<T>* get_mutable_state(MyContext* context) {
-    return get_mutable_state(
-        context->get_mutable_state()->continuous_state.get());
-=======
-  static const SpringMassStateVector& get_state(const MyContext& context) {
-    return get_state(*context.get_continuous_state());
-  }
-
-  static SpringMassStateVector* get_mutable_state(MyContext* context) {
     return get_mutable_state(context->get_mutable_continuous_state());
->>>>>>> 97bf06f8
   }
 
   const T spring_constant_N_per_m_{};
